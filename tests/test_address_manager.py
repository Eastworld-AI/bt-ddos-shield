--- conflicted
+++ resolved
@@ -220,23 +220,6 @@
         assert len(created_objects[AwsObjectTypes.DNS_ENTRY.value]) == 1
         assert len(created_objects[AwsObjectTypes.ELB.value]) == 1, "ELB should be created before adding address"
         elb_id: str = next(iter(created_objects[AwsObjectTypes.ELB.value]))
-<<<<<<< HEAD
-
-        # Create new manager with different hosted zone - only addresses should be removed
-        new_test_settings: ShieldTestSettings = copy.deepcopy(shield_settings)
-        new_test_settings.aws_route53_hosted_zone_id = shield_settings.aws_route53_other_hosted_zone_id
-        address_manager = self.create_aws_address_manager(new_test_settings, AddressType.EC2,
-                                                          create_state_manager=False)
-        invalid_addresses = address_manager.validate_addresses(MappingProxyType(mapping))
-        assert invalid_addresses == {hotkey}
-
-        state = self.state_manager.get_state()
-        created_objects: MappingProxyType[str, frozenset[str]] = state.address_manager_created_objects
-        assert AwsObjectTypes.DNS_ENTRY.value not in created_objects, "DNS entry should be removed"
-        assert len(created_objects[AwsObjectTypes.ELB.value]) == 1
-        new_elb_id: str = next(iter(created_objects[AwsObjectTypes.ELB.value]))
-        assert new_elb_id == elb_id
-=======
         hosted_zone_id: str = state.address_manager_state[address_manager.HOSTED_ZONE_ID_KEY]
         dns_entry_id: str = next(iter(created_objects[AwsObjectTypes.DNS_ENTRY.value]))
 
@@ -244,7 +227,8 @@
             # Create new manager with different hosted zone - only addresses should be removed
             new_test_settings: ShieldTestSettings = copy.deepcopy(shield_settings)
             new_test_settings.aws_route53_hosted_zone_id = shield_settings.aws_route53_other_hosted_zone_id
-            address_manager = self.create_aws_address_manager(new_test_settings, create_state_manager=False)
+            address_manager = self.create_aws_address_manager(new_test_settings, AddressType.EC2,
+                                                              create_state_manager=False)
             invalid_addresses = address_manager.validate_addresses(MappingProxyType(mapping))
             assert invalid_addresses == {hotkey}
 
@@ -259,5 +243,4 @@
             new_dns_entry_id: str = next(iter(created_objects[AwsObjectTypes.DNS_ENTRY.value]))
             assert dns_entry_id != new_dns_entry_id
         finally:
-            address_manager.clean_all()  # Needed to remove created DNS entry in new hosted zone
->>>>>>> 52096ad3
+            address_manager.clean_all()  # Needed to remove created DNS entry in new hosted zone