import pytest

from bt_ddos_shield.miner_shield import ShieldSettings
from bt_ddos_shield.validator import ValidatorSettings


class ShieldTestSettings(ShieldSettings):
    aws_route53_other_hosted_zone_id: str
    miner_instance_port: int = 8080

    model_config = {
        'env_file': '.env.test',
        'extra': 'ignore',
    }


@pytest.fixture
def shield_settings() -> ShieldTestSettings:
    return ShieldTestSettings()  # type: ignore


class ValidatorTestSettings(ValidatorSettings):
<<<<<<< HEAD
    validator_public_key: str
=======
    miner_instance_port: int = 8080
>>>>>>> 52096ad3

    model_config = {
        'env_file': '.env.test',
        'extra': 'ignore',
    }


@pytest.fixture
def validator_settings() -> ValidatorTestSettings:
    return ValidatorTestSettings()  # type: ignore<|MERGE_RESOLUTION|>--- conflicted
+++ resolved
@@ -20,11 +20,8 @@
 
 
 class ValidatorTestSettings(ValidatorSettings):
-<<<<<<< HEAD
     validator_public_key: str
-=======
     miner_instance_port: int = 8080
->>>>>>> 52096ad3
 
     model_config = {
         'env_file': '.env.test',
