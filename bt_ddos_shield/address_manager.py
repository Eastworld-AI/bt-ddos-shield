--- conflicted
+++ resolved
@@ -255,26 +255,11 @@
     def create_address(self, hotkey: Hotkey) -> Address:
         self._validate_manager_state()
 
-<<<<<<< HEAD
-        new_address_domain_id: str = f'{self._generate_subdomain(hotkey)}.{self.hosted_zone.name}'
-        new_address_domain: str = new_address_domain_id[:-1]  # Cut '.' from the end for working address
-        record_id: str = self._add_route53_record(new_address_domain_id, self.hosted_zone)
-
-        try:
-            self._add_domain_rule_to_firewall(self.waf_arn, new_address_domain)
-        except Exception as e:
-            self._delete_route53_record_by_id(record_id, self.hosted_zone)
-            raise e
-
-        return Address(address_id=record_id, address_type=AddressType.DOMAIN,
-                       address=new_address_domain, port=self.shielded_server_data.server_address.port)
-=======
         subdomain: str = self._generate_subdomain(hotkey)
         new_address_domain: str = f'{subdomain}.{self._get_hosted_zone_domain(self.hosted_zone)}'
         self._add_domain_rule_to_firewall(self.waf_arn, new_address_domain)
         return Address(address_id=subdomain, address_type=AddressType.DOMAIN,
-                       address=new_address_domain, port=self.miner_instance_port)
->>>>>>> 52096ad3
+                       address=new_address_domain, port=self.shielded_server_data.server_address.port)
 
     @classmethod
     def _generate_subdomain(cls, hotkey: Hotkey) -> str:
@@ -307,14 +292,8 @@
 
     def _validate_manager_state(self) -> bool:
         """ Returns if we should invalidate all addresses created before. """
-<<<<<<< HEAD
         ret: bool = self._handle_shielded_server_change()
-        ret = self._handle_hosted_zone_change() or ret
         self.elb_data = self._create_elb_if_needed(self.shielded_server_data)
-=======
-        ret: bool = self._handle_shielded_instance_change()
-        self.elb_data = self._create_elb_if_needed(self.miner_instance, self.miner_instance_port)
->>>>>>> 52096ad3
         self.waf_arn = self._create_firewall_if_needed()
 
         ret = self._handle_hosted_zone_change() or ret
